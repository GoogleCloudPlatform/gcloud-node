--- conflicted
+++ resolved
@@ -66,16 +66,11 @@
   }
 
   var config = {
-<<<<<<< HEAD
-    baseUrl: 'https://www.googleapis.com./bigquery/v2',
+    baseUrl: 'https://www.googleapis.com/bigquery/v2',
     scopes: [
       'https://www.googleapis.com/auth/bigquery',
       'https://www.googleapis.com/auth/drive'
     ],
-=======
-    baseUrl: 'https://www.googleapis.com/bigquery/v2',
-    scopes: ['https://www.googleapis.com/auth/bigquery'],
->>>>>>> 890c2fa5
     packageJson: require('../package.json')
   };
 
