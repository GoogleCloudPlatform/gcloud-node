# Cloud Node.js Client
> Node.js idiomatic client for [Google Cloud Platform](https://cloud.google.com/) services.

[![NPM Version](https://img.shields.io/npm/v/google-cloud.svg)](https://www.npmjs.org/package/google-cloud)
[![CircleCI](https://circleci.com/gh/GoogleCloudPlatform/google-cloud-node/tree/master.svg?style=shield)](https://circleci.com/gh/GoogleCloudPlatform/google-cloud-node/tree/master)
[![Appveyor Build Status](https://ci.appveyor.com/api/projects/status/github/GoogleCloudPlatform/google-cloud-node?svg=true)](https://ci.appveyor.com/project/GoogleCloudPlatform/google-cloud-node)
[![Coverage Status](https://img.shields.io/coveralls/GoogleCloudPlatform/google-cloud-node.svg)](https://coveralls.io/r/GoogleCloudPlatform/google-cloud-node?branch=master)

* [Homepage][gcloud-homepage]
* [API Documentation][gcloud-docs]

This client supports the following Google Cloud Platform services at a [General Availability (GA)](#versioning) quality level:

* [Cloud Datastore](#cloud-datastore-ga) (GA)
* [Cloud Storage](http://github.com/googleapis/nodejs-storage/) (GA)
* [Cloud Natural Language](http://github.com/googleapis/nodejs-language/) (GA)
* [Cloud Translation API](#cloud-translation-api-ga) (GA)
* [Google Stackdriver Logging](#google-stackdriver-logging-ga) (GA)

This client supports the following Google Cloud Platform services at a [Beta](#versioning) quality level:

<<<<<<< HEAD
* [Cloud Firestore](#cloud-firestore-beta) (Beta)
=======
* [Cloud Firestore](http://github.com/googleapis/nodejs-firestore/) (Beta)
* [Cloud Natural Language](http://github.com/googleapis/nodejs-language/) (Beta)
>>>>>>> b4a9ee2a
* [Cloud Pub/Sub](#cloud-pubsub-beta) (Beta)
* [Cloud Spanner](#cloud-spanner-beta) (Beta)
* [Cloud Vision](#cloud-vision-beta) (Beta)
* [Google BigQuery](#google-bigquery-beta) (Beta)
* [Google Stackdriver Monitoring](#google-stackdriver-monitoring-beta) (Beta)

This client supports the following Google Cloud Platform services at an [Alpha](#versioning) quality level:

* [Cloud Bigtable](#cloud-bigtable-alpha) (Alpha)
* [Cloud DNS](#cloud-dns-alpha) (Alpha)
* [Cloud Resource Manager](#cloud-resource-manager-alpha) (Alpha)
* [Cloud Speech](#cloud-speech-alpha) (Alpha)
* [Google Compute Engine](#google-compute-engine-alpha) (Alpha)
* [Google Prediction API](#google-prediction-api-alpha) (Alpha)
* [Google Stackdriver Debugger](#google-stackdriver-debugger-alpha) (Alpha)
* [Google Stackdriver Error Reporting](#google-stackdriver-error-reporting-alpha) (Alpha)
* [Google Stackdriver Trace](#google-stackdriver-trace-alpha) (Alpha)

If you need support for other Google APIs, check out the [Google Node.js API Client library][googleapis].


## Quick Start

We recommend installing the individual packages that you need, which are provided under the `@google-cloud` namespace. For example:

```sh
$ npm install --save @google-cloud/datastore
$ npm install --save @google-cloud/storage
```
```js
var config = {
  projectId: 'grape-spaceship-123',
  keyFilename: '/path/to/keyfile.json'
};

var datastore = require('@google-cloud/datastore')(config);
var storage = require('@google-cloud/storage')(config);
```

#### The google-cloud meta-package

We also provide a meta-package, `google-cloud`, which provides all of the individual APIs. However, in order to keep file size and memory use low, the use of this package is not recommended.

If you want the kitchen sink, however, get it with:

```sh
$ npm install --save google-cloud
```
```js
var gcloud = require('google-cloud')({
  projectId: 'grape-spaceship-123',
  keyFilename: '/path/to/keyfile.json'
});

var datastore = gcloud.datastore();
var storage = gcloud.storage();
```


## Example Applications

- [nodejs-getting-started][nodejs-getting-started] - A sample and [tutorial][nodejs-getting-started-tutorial] that demonstrates how to build a complete web application using Cloud Datastore, Cloud Storage, and Cloud Pub/Sub and deploy it to Google App Engine or Google Compute Engine.
- [gcloud-node-todos][gcloud-todos] - A TodoMVC backend using google-cloud-node and Datastore.
- [gitnpm][gitnpm] - Easily lookup an npm package's GitHub repo using google-cloud-node and Google App Engine.
- [gcloud-kvstore][gcloud-kvstore] - Use Datastore as a simple key-value store.
- [hya-wave][hya-wave] - Cloud-based web sample editor. Part of the [hya-io][hya-io] family of products.
- [gstore-node][gstore-node] - Google Datastore Entities Modeling library.
- [gstore-api][gstore-api] - REST API builder for Google Datastore Entities.


## Authentication

With `google-cloud` it's incredibly easy to get authenticated and start using Google's APIs. You can set your credentials on a global basis as well as on a per-API basis. See each individual API section below to see how you can auth on a per-API-basis. This is useful if you want to use different accounts for different Cloud services.

### On Google Cloud Platform

If you are running this client on Google Cloud Platform, we handle authentication for you with no configuration. You just need to make sure that when you [set up the GCE instance][gce-how-to], you add the correct scopes for the APIs you want to access.

``` js
var storage = require('@google-cloud/storage')();

// If you're using the google-cloud meta-package:
var gcloud = require('google-cloud');
var storage = gcloud.storage();

// ...you're good to go! See the next section to get started using the APIs.
```


### Elsewhere

If you are not running this client on Google Cloud Platform, you need a Google Developers service account. To create a service account:

1. Visit the [Google Developers Console][dev-console].
2. Create a new project or click on an existing project.
3. Navigate to  **APIs & auth** > **APIs section** and turn on the following APIs (you may need to enable billing in order to use these services):
  * BigQuery API
  * Cloud Bigtable API
  * Cloud Bigtable Admin API
  * Cloud Bigtable Table Admin API
  * Cloud Spanner API
  * Google Cloud Datastore API
  * Google Cloud DNS API
  * Google Cloud Firestore API
  * Google Cloud Natural Language API
  * Google Cloud Pub/Sub API
  * Google Cloud Resource Manager API
  * Google Cloud Speech API
  * Google Cloud Storage
  * Google Cloud Storage JSON API
  * Google Cloud Translation API
  * Google Cloud Vision API
  * Google Compute Engine API
  * Prediction API
  * Stackdriver Logging API
4. Navigate to **APIs & auth** >  **Credentials** and then:
  * If you want to use a new service account key, click on **Create credentials** and select **Service account key**. After the account key is created, you will be prompted to download the JSON key file that the library uses to authenticate your requests.
  * If you want to generate a new service account key for an existing service account, click on **Generate new JSON key** and download the JSON key file.

``` js
// Authenticating on a global basis.
var projectId = process.env.GCLOUD_PROJECT; // E.g. 'grape-spaceship-123'

var gcloud = require('google-cloud')({
  projectId: projectId,

  // The path to your key file:
  keyFilename: '/path/to/keyfile.json'

  // Or the contents of the key file:
  credentials: require('./path/to/keyfile.json')

  // For any APIs that accept an API key:
  key: '...'
});

// ...you're good to go! See the next section to get started using the APIs.
```

You can also set auth on a per-API-instance basis. The examples below show you how.


## Cloud Datastore (GA)

- [API Documentation][gcloud-datastore-docs]
- [Official Documentation][cloud-datastore-docs]

*Follow the [activation instructions][cloud-datastore-activation] to use the Cloud Datastore API with your project.*

#### Using the Cloud Datastore API module

```
$ npm install --save @google-cloud/datastore
```

```js
var datastore = require('@google-cloud/datastore');
```

#### Authentication

See [Authentication](#authentication).

#### Preview

```js
var datastoreClient = datastore({
  projectId: 'grape-spaceship-123',
  keyFilename: '/path/to/keyfile.json'
});

var key = datastoreClient.key(['Product', 'Computer']);

datastoreClient.get(key, function(err, entity) {
  console.log(err || entity);
});

// Save data to Datastore.
var blogPostData = {
  title: 'How to make the perfect homemade pasta',
  author: 'Andrew Chilton',
  isDraft: true
};

var blogPostKey = datastoreClient.key('BlogPost');

datastoreClient.save({
  key: blogPostKey,
  data: blogPostData
}, function(err) {
  // `blogPostKey` has been updated with an ID so you can do more operations
  // with it, such as an update.
  blogPostData.isDraft = false;

  datastoreClient.save({
    key: blogPostKey,
    data: blogPostData
  }, function(err) {
    if (!err) {
      // The blog post is now published!
    }
  });
});
```


## Cloud Storage (GA)

- [API Documentation][gcloud-storage-docs]
- [Official Documentation][cloud-storage-docs]

#### Using the Cloud Storage API module

```
$ npm install --save @google-cloud/storage
```

```js
var storage = require('@google-cloud/storage');
```

#### Authentication

See [Authentication](#authentication).

#### Preview

```js
var fs = require('fs');

var gcs = storage({
  projectId: 'grape-spaceship-123',
  keyFilename: '/path/to/keyfile.json'
});

// Create a new bucket.
gcs.createBucket('my-new-bucket', function(err, bucket) {
  if (!err) {
    // "my-new-bucket" was successfully created.
  }
});

// Reference an existing bucket.
var bucket = gcs.bucket('my-existing-bucket');

// Upload a local file to a new file to be created in your bucket.
bucket.upload('/photos/zoo/zebra.jpg', function(err, file) {
  if (!err) {
    // "zebra.jpg" is now in your bucket.
  }
});

// Download a file from your bucket.
bucket.file('giraffe.jpg').download({
  destination: '/photos/zoo/giraffe.jpg'
}, function(err) {});

// Streams are also supported for reading and writing files.
var remoteReadStream = bucket.file('giraffe.jpg').createReadStream();
var localWriteStream = fs.createWriteStream('/photos/zoo/giraffe.jpg');
remoteReadStream.pipe(localWriteStream);

var localReadStream = fs.createReadStream('/photos/zoo/zebra.jpg');
var remoteWriteStream = bucket.file('zebra.jpg').createWriteStream();
localReadStream.pipe(remoteWriteStream);
```


## Cloud Translation API (GA)

- [API Documentation][gcloud-translate-docs]
- [Official Documentation][cloud-translate-docs]

#### Using the Google Translate API module

```
$ npm install --save @google-cloud/translate
```

```js
var translate = require('@google-cloud/translate');
```

#### Authentication

See [Authentication](#authentication).

#### Preview

```js
var translateClient = translate({
  projectId: 'grape-spaceship-123',
  keyFilename: '/path/to/keyfile.json'
});

// Translate a string of text.
translateClient.translate('Hello', 'es', function(err, translation) {
  if (!err) {
    // translation = 'Hola'
  }
});

// Detect a language from a string of text.
translateClient.detect('Hello', function(err, results) {
  if (!err) {
    // results = {
    //   language: 'en',
    //   confidence: 1,
    //   input: 'Hello'
    // }
  }
});

// Get a list of supported languages.
translateClient.getLanguages(function(err, languages) {
  if (!err) {
    // languages = [
    //   'af',
    //   'ar',
    //   'az',
    //   ...
    // ]
  }
});
```


## Google Stackdriver Logging (GA)

- [API Documentation][gcloud-logging-docs]
- [Official Documentation][cloud-logging-docs]

#### Using the Google Stackdriver Logging API module

```
$ npm install --save @google-cloud/logging
```

```js
var logging = require('@google-cloud/logging');
```

#### Authentication

See [Authentication](#authentication).

#### Preview

```js
var loggingClient = logging({
  projectId: 'grape-spaceship-123',
  keyFilename: '/path/to/keyfile.json'
});

// Create a sink using a Bucket as a destination.
var gcs = storage();

loggingClient.createSink('my-new-sink', {
  destination: gcs.bucket('my-sink')
}, function(err, sink) {});

// Write a critical entry to a log.
var syslog = loggingClient.log('syslog');

var metadata = {
  resource: {
    type: 'gce_instance',
    labels: {
      zone: 'global',
      instance_id: '3'
    }
  }
};

var entry = syslog.entry(metadata, {
  delegate: process.env.user
});

syslog.critical(entry, function(err) {});

// Get all entries in your project.
loggingClient.getEntries(function(err, entries) {
  if (!err) {
    // `entries` contains all of the entries from the logs in your project.
  }
});
```


## Cloud Firestore (Beta)

- [API Documentation][gcloud-firestore-docs]
- [Official Documentation][cloud-firestore-docs]

#### Using the Cloud Firestore API module

```
$ npm install --save @google-cloud/firestore
```

```js
const Firestore = require('@google-cloud/firestore');
```

#### Authentication

See [Authentication](#authentication).

#### Preview

```js
const firestore = new Firestore({
  projectId: 'YOUR_PROJECT_ID',
  keyFilename: '/path/to/keyfile.json',
});

const document = firestore.doc('posts/intro-to-firestore');

// Enter new data into the document.
document.set({
  title: 'Welcome to Firestore',
  body: 'Hello World',
}).then(() => {
  // Document created successfully.
});

// Update an existing document.
document.update({
  body: 'My first Firestore app',
}).then(() => {
  // Document updated successfully.
});

// Read the document.
document.get().then(doc => {
  // Document read successfully.
});

// Delete the document.
document.delete().then(() => {
  // Document deleted successfully.
});
```


## Cloud Natural Language (Beta)

- [API Documentation][gcloud-language-docs]
- [Official Documentation][cloud-language-docs]

#### Using the Natural Language API module

```
$ npm install --save @google-cloud/language
```

```js
var language = require('@google-cloud/language');
```

#### Authentication

See [Authentication](#authentication).

#### Preview

```js
var languageClient = language({
  projectId: 'grape-spaceship-123',
  keyFilename: '/path/to/keyfile.json'
});

var content = 'Hello, world!';
var type = language.v1.types.Document.Type.PLAIN_TEXT;
var document = {
    content : content,
    type : type
};
languageClient.analyzeSentiment({document: document}).then(function(responses) {
    var response = responses[0];
    // doThingsWith(response)
})
.catch(function(err) {
    console.error(err);
});
```


## Cloud Pub/Sub (Beta)

- [API Documentation][gcloud-pubsub-docs]
- [Official Documentation][cloud-pubsub-docs]

#### Using the Cloud Pub/Sub API module

```
$ npm install --save @google-cloud/pubsub
```

```js
var pubsub = require('@google-cloud/pubsub');
```

#### Authentication

See [Authentication](#authentication).

#### Preview

```js
var pubsubClient = pubsub({
  projectId: 'grape-spaceship-123',
  keyFilename: '/path/to/keyfile.json'
});

// Reference a topic that has been previously created.
var topic = pubsubClient.topic('my-topic');

// Publish a message to the topic.
var publisher = topic.publisher();
var message = new Buffer('New message!');

publisher.publish(message, function(err, messageId) {});

// Subscribe to the topic.
topic.createSubscription('subscription-name', function(err, subscription) {
  // Register listeners to start pulling for messages.
  function onError(err) {}
  function onMessage(message) {}
  subscription.on('error', onError);
  subscription.on('message', onMessage);

  // Remove listeners to stop pulling for messages.
  subscription.removeListener('message', onMessage);
  subscription.removeListener('error', onError);
});
```


## Cloud Spanner (Beta)

- [API Documentation][gcloud-spanner-docs]
- [Official Documentation][cloud-spanner-docs]

#### Using the Cloud Spanner API module

```
$ npm install --save @google-cloud/spanner
```

```js
var spanner = require('@google-cloud/spanner');
```

#### Authentication

See [Authentication](#authentication).

#### Preview

```js
var spannerClient = spanner({
  projectId: 'grape-spaceship-123',
  keyFilename: '/path/to/keyfile.json'
});

var instance = spannerClient.instance('my-instance');
var database = instance.database('my-database');

// Create a table.
var schema = `
  CREATE TABLE Singers (
    SingerId INT64 NOT NULL,
    FirstName STRING(1024),
    LastName STRING(1024),
    SingerInfo BYTES(MAX),
  ) PRIMARY KEY(SingerId)
`;

database.createTable(schema, function(err, table, operation) {
  if (err) {
    // Error handling omitted.
  }

  operation
    .on('error', function(err) {})
    .on('complete', function() {
      // Table created successfully.
    });
});

// Insert data into the table.
var table = database.table('Singers');

table.insert({
  SingerId: 10,
  FirstName: 'Eddie',
  LastName: 'Wilson'
}, function(err) {
  if (!err) {
    // Row inserted successfully.
  }
});

// Run a query as a readable object stream.
database.runStream('SELECT * FROM Singers')
  .on('error', function(err) {})
  .on('data', function(row) {
    // row.toJSON() = {
    //   SingerId: 10,
    //   FirstName: 'Eddie',
    //   LastName: 'Wilson'
    // }
  }
  })
  .on('end', function() {
    // All results retrieved.
  });
```


## Cloud Vision (Beta)

- [API Documentation][gcloud-vision-docs]
- [Official Documentation][cloud-vision-docs]

#### Using the Cloud Vision API module

```
$ npm install --save @google-cloud/vision
```

```js
var vision = require('@google-cloud/vision');
```

#### Authentication

See [Authentication](#authentication).

#### Preview

```js
var visionClient = vision({
  projectId: 'grape-spaceship-123',
  keyFilename: '/path/to/keyfile.json'
});

var gcsImageUri = 'gs://gapic-toolkit/President_Barack_Obama.jpg';
var source = {
    gcsImageUri : gcsImageUri
};
var image = {
    source : source
};
var type = vision.v1.types.Feature.Type.FACE_DETECTION;
var featuresElement = {
    type : type
};
var features = [featuresElement];
var requestsElement = {
    image : image,
    features : features
};
var requests = [requestsElement];
visionClient.batchAnnotateImages({requests: requests}).then(function(responses) {
    var response = responses[0];
    // doThingsWith(response)
})
.catch(function(err) {
    console.error(err);
});
```


## Google BigQuery (Beta)

- [API Documentation][gcloud-bigquery-docs]
- [Official Documentation][cloud-bigquery-docs]


#### Using the BigQuery API module

```
$ npm install --save @google-cloud/bigquery
```

```js
var bigquery = require('@google-cloud/bigquery');
```

#### Authentication

See [Authentication](#authentication).

#### Preview

```js
var bigqueryClient = bigquery({
  projectId: 'grape-spaceship-123',
  keyFilename: '/path/to/keyfile.json'
});

// Access an existing dataset and table.
var schoolsDataset = bigqueryClient.dataset('schools');
var schoolsTable = schoolsDataset.table('schoolsData');

// Import data into a table.
schoolsTable.import('/local/file.json', function(err, job) {});

// Get results from a query job.
var job = bigqueryClient.job('job-id');

// Use a callback.
job.getQueryResults(function(err, rows) {});

// Or get the same results as a readable stream.
job.getQueryResults().on('data', function(row) {});
```


## Google Stackdriver Monitoring (Beta)

### :warning: This is an auto-generated API

It does not follow the conventions you're familiar with from other parts of our library. A handwritten layer is not yet available.

The example below shows you how to instantiate the generated client. For further documentation, please browse the [Monitoring .proto files][cloud-monitoring-protos] on GitHub.

- [API Documentation][gcloud-monitoring-docs]
- [Official Documentation][cloud-monitoring-docs]

#### Using the Google Stackdriver Monitoring API module

```
$ npm install --save @google-cloud/monitoring
```

```js
var monitoring = require('@google-cloud/monitoring');
```

#### Authentication

See [Authentication](#authentication).

#### Preview

```js
var client = monitoring.metric({
    // optional auth parameters.
});

// Iterate over all elements.
var formattedName = client.projectPath(projectId);

client.listMonitoredResourceDescriptors({name: formattedName}).then(function(responses) {
    var resources = responses[0];
    for (var i = 0; i < resources.length; ++i) {
        // doThingsWith(resources[i])
    }
})
.catch(function(err) {
    console.error(err);
});

// Or obtain the paged response.
var formattedName = client.projectPath(projectId);


var options = {autoPaginate: false};
function callback(responses) {
    // The actual resources in a response.
    var resources = responses[0];
    // The next request if the response shows there's more responses.
    var nextRequest = responses[1];
    // The actual response object, if necessary.
    // var rawResponse = responses[2];
    for (var i = 0; i < resources.length; ++i) {
        // doThingsWith(resources[i]);
    }
    if (nextRequest) {
        // Fetch the next page.
        return client.listMonitoredResourceDescriptors(nextRequest, options).then(callback);
    }
}
client.listMonitoredResourceDescriptors({name: formattedName}, options)
    .then(callback)
    .catch(function(err) {
        console.error(err);
    });
```


## Cloud Bigtable (Alpha)

- [API Documentation][gcloud-bigtable-docs]
- [Official Documentation][cloud-bigtable-docs]

*You may need to [create an instance][cloud-bigtable-instance] to use the Cloud Bigtable API with your project.*


#### Using the Cloud Bigtable API module

```
$ npm install --save @google-cloud/bigtable
```

```js
var bigtable = require('@google-cloud/bigtable');
```

#### Authentication

See [Authentication](#authentication).

#### Preview

```js
var bigtableClient = bigtable({
  projectId: 'grape-spaceship-123',
  keyFilename: '/path/to/keyfile.json'
});

var instance = bigtableClient.instance('my-instance');
var table = instance.table('prezzy');

table.getRows(function(err, rows) {});

// Update a row in your table.
var row = table.row('alincoln');

row.save('follows:gwashington', 1, function(err) {
  if (err) {
    // Error handling omitted.
  }

  row.get('follows:gwashington', function(err, data) {
    if (err) {
      // Error handling omitted.
    }

    // data = {
    //   follows: {
    //     gwashington: [
    //       {
    //         value: 1
    //       }
    //     ]
    //   }
    // }
  });
});
```


## Cloud DNS (Alpha)

- [API Documentation][gcloud-dns-docs]
- [Official Documentation][cloud-dns-docs]

#### Using the Cloud DNS API module

```
$ npm install --save @google-cloud/dns
```

```js
var dns = require('@google-cloud/dns');
```

#### Authentication

See [Authentication](#authentication).

#### Preview

```js
var dnsClient = dns({
  projectId: 'grape-spaceship-123',
  keyFilename: '/path/to/keyfile.json'
});

// Create a managed zone.
dnsClient.createZone('my-new-zone', {
  dnsName: 'my-domain.com.'
}, function(err, zone) {});

// Reference an existing zone.
var zone = dnsClient.zone('my-existing-zone');

// Create an NS record.
var nsRecord = zone.record('ns', {
  ttl: 86400,
  name: 'my-domain.com.',
  data: 'ns-cloud1.googledomains.com.'
});

zone.addRecords([nsRecord], function(err, change) {});

// Create a zonefile from the records in your zone.
zone.export('/zonefile.zone', function(err) {});
```


## Cloud Resource Manager (Alpha)

- [API Documentation][gcloud-resource-docs]
- [Official Documentation][cloud-resource-docs]

#### Using the Cloud Resource Manager API module

```
$ npm install --save @google-cloud/resource
```

```js
var resource = require('@google-cloud/resource');
```

#### Authentication

See [Authentication](#authentication).

#### Preview

```js
var resourceClient = resource({
  projectId: 'grape-spaceship-123',
  keyFilename: '/path/to/keyfile.json'
});

// Get all of the projects you maintain.
resourceClient.getProjects(function(err, projects) {
  if (!err) {
    // `projects` contains all of your projects.
  }
});

// Get the metadata from your project. (defaults to `grape-spaceship-123`)
var project = resourceClient.project();

project.getMetadata(function(err, metadata) {
  // `metadata` describes your project.
});
```


## Cloud Speech (Alpha)

- [API Documentation][gcloud-speech-docs]
- [Official Documentation][cloud-speech-docs]

#### Using the Cloud Speech API module

```
$ npm install --save @google-cloud/speech
```

```js
var speech = require('@google-cloud/speech');
```

#### Authentication

See [Authentication](#authentication).

#### Preview

```js
var speechClient = speech({
  projectId: 'my-project',
  keyFilename: '/path/to/keyfile.json'
});

var languageCode = 'en-US';
var sampleRateHertz = 44100;
var encoding = speech.v1.types.RecognitionConfig.AudioEncoding.FLAC;
var config = {
    languageCode : languageCode,
    sampleRateHertz : sampleRateHertz,
    encoding : encoding
};
var uri = 'gs://gapic-toolkit/hello.flac';
var audio = {
    uri : uri
};
var request = {
    config: config,
    audio: audio
};
speechClient.recognize(request).then(function(responses) {
    var response = responses[0];
    // doThingsWith(response)
})
.catch(function(err) {
    console.error(err);
});
```


## Google Compute Engine (Alpha)

- [API Documentation][gcloud-compute-docs]
- [Official Documentation][cloud-compute-docs]

#### Using the Compute Engine API module

```
$ npm install --save @google-cloud/compute
```

```js
var compute = require('@google-cloud/compute');
```

#### Authentication

See [Authentication](#authentication).

#### Preview

```js
var gce = compute({
  projectId: 'grape-spaceship-123',
  keyFilename: '/path/to/keyfile.json'
});

// Create a new VM using the latest OS image of your choice.
var zone = gce.zone('us-central1-a');
var name = 'ubuntu-http';

zone.createVM(name, { os: 'ubuntu' }, function(err, vm, operation) {
  // `operation` lets you check the status of long-running tasks.

  operation
    .on('error', function(err) {})
    .on('running', function(metadata) {})
    .on('complete', function(metadata) {
      // Virtual machine created!
    });
});
```


## Google Prediction API (Alpha)

- [API Documentation][gcloud-prediction-docs]
- [Official Documentation][cloud-prediction-docs]

#### Using the Prediction API module

```
$ npm install --save @google-cloud/prediction
```

```js
var prediction = require('@google-cloud/prediction');
```

#### Authentication

See [Authentication](#authentication).

#### Preview

```js
var predictionClient = prediction({
  projectId: 'grape-spaceship-123',
  keyFilename: '/path/to/keyfile.json'
});

// Get all of the trained models in your project.
predictionClient.getModels(function(err, models) {
  if (!err) {
    // `models` is an array of Model objects.
  }
});

// Reference an existing trained model.
var model = predictionClient.model('my-existing-model');

// Train a model.
model.train('english', 'Hello from your friends at Google!', function(err) {});

// Query a model.
model.query('Hello', function(err, results) {
  if (!err) {
    // results.winner == 'english'
    // results.scores == [
    //   {
    //     label: 'english',
    //     score: 1
    //   },
    //   {
    //     label: 'spanish',
    //     score: 0
    //   }
    // ]
  }
});
```

## Google Stackdriver Debugger (Alpha)

- [GitHub Repo][stackdriver-debug-nodejs-repo]
- [Official Documentation][stackdriver-debug-docs]

*The source code for the Node.js Cloud Debugger Agent lives in a [separate repo][stackdriver-debug-nodejs-repo].*


#### Using the Stackdriver Debug Agent module

```
$ npm install --save @google-cloud/debug-agent
```

```js
require('@google-cloud/debug-agent').start({ allowExpressions: true });
```

For more details on API usage, please see the [Stackdriver Debug Agent Github Repository][stackdriver-debug-nodejs-repo].


## Google Stackdriver Error Reporting (Alpha)

- [API Documentation][stackdriver-errors-module]
- [Official Documentation][stackdriver-errors-docs]


#### Using the Stackdriver Error Reporting module

```
$ npm install --save @google-cloud/error-reporting
```

The module provides automatic [uncaught exception handling][stackdriver-errors-uncaught], [manual error reporting][stackdriver-errors-manual], and integration with common frameworks like [express][stackdriver-errors-express] and [hapi][stackdriver-errors-hapi].

```js
var errors = require('@google-cloud/error-reporting')();
```

#### Authentication

See [Authentication](#authentication).

#### Preview

```js
errors.report(new Error('Something broke!'));
```

For more details on API usage, please see the [documentation][stackdriver-errors-module].


## Google Stackdriver Trace (Alpha)

- [GitHub Repo][stackdriver-trace-nodejs-repo]
- [Official Documentation][stackdriver-trace-docs]

*The source code for the Node.js Cloud Trace Agent lives in a [separate repo][stackdriver-trace-nodejs-repo].*


#### Using the Stackdriver Trace Agent module

```
$ npm install --save @google-cloud/trace-agent
```

```js
var trace = require('@google-cloud/trace-agent').start();
```

For more details on API usage, please see the [Stackdriver Trace Agent Github Repository][stackdriver-trace-nodejs-repo].


## Versioning

This library follows [Semantic Versioning][semver].

Please note it is currently under active development. Any release versioned `0.x.y` is subject to backwards-incompatible changes at any time.

**GA**: Libraries defined at the GA (general availability) quality level are stable. The code surface will not change in backwards-incompatible ways unless absolutely necessary (e.g. because of critical security issues) or with an extensive deprecation period. Issues and requests against GA libraries are addressed with the highest priority.

Please note that the auto-generated portions of the GA libraries (the ones in modules such as `v1` or `v2`) are considered to be of **Beta** quality, even if the libraries that wrap them are GA.

**Beta**: Libraries defined at the Beta quality level are expected to be mostly stable, while we work towards their release candidate. We will address issues and requests with a higher priority.

**Alpha**: Libraries defined at the Alpha quality level are still a work-in-progress and are more likely to get backwards-incompatible updates.


## Contributing

Contributions to this library are always welcome and highly encouraged.

See [CONTRIBUTING][contributing] for more information on how to get started.


## License

Apache 2.0 - See [LICENSE][license] for more information.


[gcloud-homepage]: https://googlecloudplatform.github.io/google-cloud-node/
[gcloud-docs]: https://googlecloudplatform.github.io/google-cloud-node/#/docs
[gcloud-bigquery-docs]: https://googlecloudplatform.github.io/google-cloud-node/#/docs/bigquery
[gcloud-bigtable-docs]: https://googlecloudplatform.github.io/google-cloud-node/#/docs/bigtable
[gcloud-compute-docs]: https://googlecloudplatform.github.io/google-cloud-node/#/docs/compute
[gcloud-datastore-docs]: https://googlecloudplatform.github.io/google-cloud-node/#/docs/datastore
[gcloud-firestore-docs]: https://cloud.google.com/nodejs/docs/reference/firestore/latest
[gcloud-dns-docs]: https://googlecloudplatform.github.io/google-cloud-node/#/docs/dns
[gcloud-language-docs]: https://googlecloudplatform.github.io/google-cloud-node/#/docs/language
[gcloud-logging-docs]: https://googlecloudplatform.github.io/google-cloud-node/#/docs/logging
[gcloud-prediction-docs]: https://googlecloudplatform.github.io/google-cloud-node/#/docs/prediction
[gcloud-monitoring-docs]: https://googlecloudplatform.github.io/google-cloud-node/#/docs/monitoring
[gcloud-pubsub-docs]: https://googlecloudplatform.github.io/google-cloud-node/#/docs/pubsub
[gcloud-resource-docs]: https://googlecloudplatform.github.io/google-cloud-node/#/docs/resource
[gcloud-spanner-docs]: https://googlecloudplatform.github.io/google-cloud-node/#/docs/spanner
[gcloud-speech-docs]: https://googlecloudplatform.github.io/google-cloud-node/#/docs/speech
[gcloud-storage-docs]: https://googlecloudplatform.github.io/google-cloud-node/#/docs/storage
[gcloud-translate-docs]: https://googlecloudplatform.github.io/google-cloud-node/#/docs/translate
[gcloud-vision-docs]: https://googlecloudplatform.github.io/google-cloud-node/#/docs/vision

[nodejs-getting-started]: https://github.com/GoogleCloudPlatform/nodejs-getting-started
[nodejs-getting-started-tutorial]: https://cloud.google.com/nodejs/getting-started/hello-world
[gcloud-todos]: https://github.com/GoogleCloudPlatform/gcloud-node-todos
[gitnpm]: https://github.com/stephenplusplus/gitnpm
[gcloud-kvstore]: https://github.com/stephenplusplus/gcloud-kvstore
[hya-wave]: https://wav.hya.io
[hya-io]: https://hya.io
[gstore-node]: https://github.com/sebelga/gstore-node
[gstore-api]: https://github.com/sebelga/gstore-api

[dev-console]: https://console.developers.google.com/project
[gce-how-to]: https://cloud.google.com/compute/docs/authentication#using
[api-key-howto]: https://cloud.google.com/translate/v2/using_rest#auth

[googleapis]: https://github.com/google/google-api-nodejs-client

[cloud-bigquery-docs]: https://cloud.google.com/bigquery/what-is-bigquery

[cloud-bigtable-docs]: https://cloud.google.com/bigtable/docs
[cloud-bigtable-instance]: https://cloud.google.com/bigtable/docs/creating-instance

[cloud-compute-docs]: https://cloud.google.com/compute/docs

[cloud-datastore-docs]: https://cloud.google.com/datastore/docs
[cloud-datastore-activation]: https://cloud.google.com/datastore/docs/activate

[cloud-dns-docs]: https://cloud.google.com/dns/docs

[cloud-firestore-docs]: https://firebase.google.com/docs/firestore

[cloud-language-docs]: https://cloud.google.com/natural-language/docs

[cloud-monitoring-docs]: https://cloud.google.com/monitoring/docs
[cloud-monitoring-protos]: https://github.com/googleapis/googleapis/tree/master/google/monitoring/v3

[cloud-logging-docs]: https://cloud.google.com/logging/docs

[cloud-prediction-docs]: https://cloud.google.com/prediction/docs

[cloud-pubsub-docs]: https://cloud.google.com/pubsub/docs

[cloud-resource-docs]: https://cloud.google.com/resource-manager

[cloud-spanner-docs]: https://cloud.google.com/spanner

[cloud-storage-docs]: https://cloud.google.com/storage/docs/overview

[cloud-translate-docs]: https://cloud.google.com/translate/docs

[cloud-speech-docs]: https://cloud.google.com/speech/docs

[cloud-vision-docs]: https://cloud.google.com/vision/docs

[semver]: http://semver.org

[stackdriver-debug-nodejs-repo]: https://github.com/GoogleCloudPlatform/cloud-debug-nodejs
[stackdriver-debug-docs]: https://cloud.google.com/debugger/docs/
[stackdriver-trace-nodejs-repo]: https://github.com/GoogleCloudPlatform/cloud-trace-nodejs
[stackdriver-trace-docs]: https://cloud.google.com/trace/docs/
[stackdriver-errors-docs]: https://cloud.google.com/error-reporting/docs/
[stackdriver-errors-uncaught]:  https://github.com/GoogleCloudPlatform/google-cloud-node/tree/master/packages/error-reporting#catching-and-reporting-application-wide-uncaught-errors
[stackdriver-errors-manual]: https://github.com/GoogleCloudPlatform/google-cloud-node/tree/master/packages/error-reporting#reporting-manually
[stackdriver-errors-express]: https://github.com/GoogleCloudPlatform/google-cloud-node/tree/master/packages/error-reporting#using-express
[stackdriver-errors-hapi]: https://github.com/GoogleCloudPlatform/google-cloud-node/tree/master/packages/error-reporting#using-hapi
[stackdriver-errors-module]: https://github.com/GoogleCloudPlatform/google-cloud-node/tree/master/packages/error-reporting

[contributing]: .github/CONTRIBUTING.md

[license]: LICENSE<|MERGE_RESOLUTION|>--- conflicted
+++ resolved
@@ -12,19 +12,14 @@
 This client supports the following Google Cloud Platform services at a [General Availability (GA)](#versioning) quality level:
 
 * [Cloud Datastore](#cloud-datastore-ga) (GA)
+* [Cloud Natural Language](http://github.com/googleapis/nodejs-language/) (GA)
 * [Cloud Storage](http://github.com/googleapis/nodejs-storage/) (GA)
-* [Cloud Natural Language](http://github.com/googleapis/nodejs-language/) (GA)
 * [Cloud Translation API](#cloud-translation-api-ga) (GA)
 * [Google Stackdriver Logging](#google-stackdriver-logging-ga) (GA)
 
 This client supports the following Google Cloud Platform services at a [Beta](#versioning) quality level:
 
-<<<<<<< HEAD
-* [Cloud Firestore](#cloud-firestore-beta) (Beta)
-=======
 * [Cloud Firestore](http://github.com/googleapis/nodejs-firestore/) (Beta)
-* [Cloud Natural Language](http://github.com/googleapis/nodejs-language/) (Beta)
->>>>>>> b4a9ee2a
 * [Cloud Pub/Sub](#cloud-pubsub-beta) (Beta)
 * [Cloud Spanner](#cloud-spanner-beta) (Beta)
 * [Cloud Vision](#cloud-vision-beta) (Beta)
@@ -231,246 +226,7 @@
 ```
 
 
-## Cloud Storage (GA)
-
-- [API Documentation][gcloud-storage-docs]
-- [Official Documentation][cloud-storage-docs]
-
-#### Using the Cloud Storage API module
-
-```
-$ npm install --save @google-cloud/storage
-```
-
-```js
-var storage = require('@google-cloud/storage');
-```
-
-#### Authentication
-
-See [Authentication](#authentication).
-
-#### Preview
-
-```js
-var fs = require('fs');
-
-var gcs = storage({
-  projectId: 'grape-spaceship-123',
-  keyFilename: '/path/to/keyfile.json'
-});
-
-// Create a new bucket.
-gcs.createBucket('my-new-bucket', function(err, bucket) {
-  if (!err) {
-    // "my-new-bucket" was successfully created.
-  }
-});
-
-// Reference an existing bucket.
-var bucket = gcs.bucket('my-existing-bucket');
-
-// Upload a local file to a new file to be created in your bucket.
-bucket.upload('/photos/zoo/zebra.jpg', function(err, file) {
-  if (!err) {
-    // "zebra.jpg" is now in your bucket.
-  }
-});
-
-// Download a file from your bucket.
-bucket.file('giraffe.jpg').download({
-  destination: '/photos/zoo/giraffe.jpg'
-}, function(err) {});
-
-// Streams are also supported for reading and writing files.
-var remoteReadStream = bucket.file('giraffe.jpg').createReadStream();
-var localWriteStream = fs.createWriteStream('/photos/zoo/giraffe.jpg');
-remoteReadStream.pipe(localWriteStream);
-
-var localReadStream = fs.createReadStream('/photos/zoo/zebra.jpg');
-var remoteWriteStream = bucket.file('zebra.jpg').createWriteStream();
-localReadStream.pipe(remoteWriteStream);
-```
-
-
-## Cloud Translation API (GA)
-
-- [API Documentation][gcloud-translate-docs]
-- [Official Documentation][cloud-translate-docs]
-
-#### Using the Google Translate API module
-
-```
-$ npm install --save @google-cloud/translate
-```
-
-```js
-var translate = require('@google-cloud/translate');
-```
-
-#### Authentication
-
-See [Authentication](#authentication).
-
-#### Preview
-
-```js
-var translateClient = translate({
-  projectId: 'grape-spaceship-123',
-  keyFilename: '/path/to/keyfile.json'
-});
-
-// Translate a string of text.
-translateClient.translate('Hello', 'es', function(err, translation) {
-  if (!err) {
-    // translation = 'Hola'
-  }
-});
-
-// Detect a language from a string of text.
-translateClient.detect('Hello', function(err, results) {
-  if (!err) {
-    // results = {
-    //   language: 'en',
-    //   confidence: 1,
-    //   input: 'Hello'
-    // }
-  }
-});
-
-// Get a list of supported languages.
-translateClient.getLanguages(function(err, languages) {
-  if (!err) {
-    // languages = [
-    //   'af',
-    //   'ar',
-    //   'az',
-    //   ...
-    // ]
-  }
-});
-```
-
-
-## Google Stackdriver Logging (GA)
-
-- [API Documentation][gcloud-logging-docs]
-- [Official Documentation][cloud-logging-docs]
-
-#### Using the Google Stackdriver Logging API module
-
-```
-$ npm install --save @google-cloud/logging
-```
-
-```js
-var logging = require('@google-cloud/logging');
-```
-
-#### Authentication
-
-See [Authentication](#authentication).
-
-#### Preview
-
-```js
-var loggingClient = logging({
-  projectId: 'grape-spaceship-123',
-  keyFilename: '/path/to/keyfile.json'
-});
-
-// Create a sink using a Bucket as a destination.
-var gcs = storage();
-
-loggingClient.createSink('my-new-sink', {
-  destination: gcs.bucket('my-sink')
-}, function(err, sink) {});
-
-// Write a critical entry to a log.
-var syslog = loggingClient.log('syslog');
-
-var metadata = {
-  resource: {
-    type: 'gce_instance',
-    labels: {
-      zone: 'global',
-      instance_id: '3'
-    }
-  }
-};
-
-var entry = syslog.entry(metadata, {
-  delegate: process.env.user
-});
-
-syslog.critical(entry, function(err) {});
-
-// Get all entries in your project.
-loggingClient.getEntries(function(err, entries) {
-  if (!err) {
-    // `entries` contains all of the entries from the logs in your project.
-  }
-});
-```
-
-
-## Cloud Firestore (Beta)
-
-- [API Documentation][gcloud-firestore-docs]
-- [Official Documentation][cloud-firestore-docs]
-
-#### Using the Cloud Firestore API module
-
-```
-$ npm install --save @google-cloud/firestore
-```
-
-```js
-const Firestore = require('@google-cloud/firestore');
-```
-
-#### Authentication
-
-See [Authentication](#authentication).
-
-#### Preview
-
-```js
-const firestore = new Firestore({
-  projectId: 'YOUR_PROJECT_ID',
-  keyFilename: '/path/to/keyfile.json',
-});
-
-const document = firestore.doc('posts/intro-to-firestore');
-
-// Enter new data into the document.
-document.set({
-  title: 'Welcome to Firestore',
-  body: 'Hello World',
-}).then(() => {
-  // Document created successfully.
-});
-
-// Update an existing document.
-document.update({
-  body: 'My first Firestore app',
-}).then(() => {
-  // Document updated successfully.
-});
-
-// Read the document.
-document.get().then(doc => {
-  // Document read successfully.
-});
-
-// Delete the document.
-document.delete().then(() => {
-  // Document deleted successfully.
-});
-```
-
-
-## Cloud Natural Language (Beta)
+## Cloud Natural Language (GA)
 
 - [API Documentation][gcloud-language-docs]
 - [Official Documentation][cloud-language-docs]
@@ -509,6 +265,245 @@
 })
 .catch(function(err) {
     console.error(err);
+});
+```
+
+
+## Cloud Storage (GA)
+
+- [API Documentation][gcloud-storage-docs]
+- [Official Documentation][cloud-storage-docs]
+
+#### Using the Cloud Storage API module
+
+```
+$ npm install --save @google-cloud/storage
+```
+
+```js
+var storage = require('@google-cloud/storage');
+```
+
+#### Authentication
+
+See [Authentication](#authentication).
+
+#### Preview
+
+```js
+var fs = require('fs');
+
+var gcs = storage({
+  projectId: 'grape-spaceship-123',
+  keyFilename: '/path/to/keyfile.json'
+});
+
+// Create a new bucket.
+gcs.createBucket('my-new-bucket', function(err, bucket) {
+  if (!err) {
+    // "my-new-bucket" was successfully created.
+  }
+});
+
+// Reference an existing bucket.
+var bucket = gcs.bucket('my-existing-bucket');
+
+// Upload a local file to a new file to be created in your bucket.
+bucket.upload('/photos/zoo/zebra.jpg', function(err, file) {
+  if (!err) {
+    // "zebra.jpg" is now in your bucket.
+  }
+});
+
+// Download a file from your bucket.
+bucket.file('giraffe.jpg').download({
+  destination: '/photos/zoo/giraffe.jpg'
+}, function(err) {});
+
+// Streams are also supported for reading and writing files.
+var remoteReadStream = bucket.file('giraffe.jpg').createReadStream();
+var localWriteStream = fs.createWriteStream('/photos/zoo/giraffe.jpg');
+remoteReadStream.pipe(localWriteStream);
+
+var localReadStream = fs.createReadStream('/photos/zoo/zebra.jpg');
+var remoteWriteStream = bucket.file('zebra.jpg').createWriteStream();
+localReadStream.pipe(remoteWriteStream);
+```
+
+
+## Cloud Translation API (GA)
+
+- [API Documentation][gcloud-translate-docs]
+- [Official Documentation][cloud-translate-docs]
+
+#### Using the Google Translate API module
+
+```
+$ npm install --save @google-cloud/translate
+```
+
+```js
+var translate = require('@google-cloud/translate');
+```
+
+#### Authentication
+
+See [Authentication](#authentication).
+
+#### Preview
+
+```js
+var translateClient = translate({
+  projectId: 'grape-spaceship-123',
+  keyFilename: '/path/to/keyfile.json'
+});
+
+// Translate a string of text.
+translateClient.translate('Hello', 'es', function(err, translation) {
+  if (!err) {
+    // translation = 'Hola'
+  }
+});
+
+// Detect a language from a string of text.
+translateClient.detect('Hello', function(err, results) {
+  if (!err) {
+    // results = {
+    //   language: 'en',
+    //   confidence: 1,
+    //   input: 'Hello'
+    // }
+  }
+});
+
+// Get a list of supported languages.
+translateClient.getLanguages(function(err, languages) {
+  if (!err) {
+    // languages = [
+    //   'af',
+    //   'ar',
+    //   'az',
+    //   ...
+    // ]
+  }
+});
+```
+
+
+## Google Stackdriver Logging (GA)
+
+- [API Documentation][gcloud-logging-docs]
+- [Official Documentation][cloud-logging-docs]
+
+#### Using the Google Stackdriver Logging API module
+
+```
+$ npm install --save @google-cloud/logging
+```
+
+```js
+var logging = require('@google-cloud/logging');
+```
+
+#### Authentication
+
+See [Authentication](#authentication).
+
+#### Preview
+
+```js
+var loggingClient = logging({
+  projectId: 'grape-spaceship-123',
+  keyFilename: '/path/to/keyfile.json'
+});
+
+// Create a sink using a Bucket as a destination.
+var gcs = storage();
+
+loggingClient.createSink('my-new-sink', {
+  destination: gcs.bucket('my-sink')
+}, function(err, sink) {});
+
+// Write a critical entry to a log.
+var syslog = loggingClient.log('syslog');
+
+var metadata = {
+  resource: {
+    type: 'gce_instance',
+    labels: {
+      zone: 'global',
+      instance_id: '3'
+    }
+  }
+};
+
+var entry = syslog.entry(metadata, {
+  delegate: process.env.user
+});
+
+syslog.critical(entry, function(err) {});
+
+// Get all entries in your project.
+loggingClient.getEntries(function(err, entries) {
+  if (!err) {
+    // `entries` contains all of the entries from the logs in your project.
+  }
+});
+```
+
+
+## Cloud Firestore (Beta)
+
+- [API Documentation][gcloud-firestore-docs]
+- [Official Documentation][cloud-firestore-docs]
+
+#### Using the Cloud Firestore API module
+
+```
+$ npm install --save @google-cloud/firestore
+```
+
+```js
+const Firestore = require('@google-cloud/firestore');
+```
+
+#### Authentication
+
+See [Authentication](#authentication).
+
+#### Preview
+
+```js
+const firestore = new Firestore({
+  projectId: 'YOUR_PROJECT_ID',
+  keyFilename: '/path/to/keyfile.json',
+});
+
+const document = firestore.doc('posts/intro-to-firestore');
+
+// Enter new data into the document.
+document.set({
+  title: 'Welcome to Firestore',
+  body: 'Hello World',
+}).then(() => {
+  // Document created successfully.
+});
+
+// Update an existing document.
+document.update({
+  body: 'My first Firestore app',
+}).then(() => {
+  // Document updated successfully.
+});
+
+// Read the document.
+document.get().then(doc => {
+  // Document read successfully.
+});
+
+// Delete the document.
+document.delete().then(() => {
+  // Document deleted successfully.
 });
 ```
 
