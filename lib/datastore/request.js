/*!
 * Copyright 2014 Google Inc. All Rights Reserved.
 *
 * Licensed under the Apache License, Version 2.0 (the "License");
 * you may not use this file except in compliance with the License.
 * You may obtain a copy of the License at
 *
 *      http://www.apache.org/licenses/LICENSE-2.0
 *
 * Unless required by applicable law or agreed to in writing, software
 * distributed under the License is distributed on an "AS IS" BASIS,
 * WITHOUT WARRANTIES OR CONDITIONS OF ANY KIND, either express or implied.
 * See the License for the specific language governing permissions and
 * limitations under the License.
 */

/*!
 * @module datastore/request
 */

'use strict';

var arrify = require('arrify');
var concat = require('concat-stream');
var format = require('string-format-obj');
var is = require('is');
var propAssign = require('prop-assign');
var request = require('request').defaults({
  pool: {
    maxSockets: Infinity
  }
});
var split = require('split-array-stream');
var through = require('through2');
var extend = require('extend');

/**
 * @type {module:datastore/entity}
 * @private
 */
var entity = require('./entity.js');

/**
 * @type {module:datastore/pb}
 * @private
 */
var pb = require('./pb.js');

/**
 * @type {module:datastore/query}
 * @private
 */
var Query = require('./query');

/**
 * @type {module:common/streamrouter}
 * @private
 */
var streamRouter = require('../common/stream-router.js');

/**
 * @type {module:common/util}
 * @private
 */
var util = require('../common/util.js');

/**
 * @const {string} Non-transaction mode key.
 * @private
 */
var MODE_NON_TRANSACTIONAL = 'NON_TRANSACTIONAL';

/**
 * @const {string} Transaction mode key.
 * @private
 */
var MODE_TRANSACTIONAL = 'TRANSACTIONAL';

/*! Developer Documentation
 *
 * Handles request logic for Datastore.
 *
 * Creates requests to the Dataset endpoint. Designed to be inherited by
 * datastore.Dataset and datastore.Transaction objects.
 *
 * @example
 * // This is how to create a transaction object directly using this Transaction
 * // class. The following transaction object is created for use in the examples
 * // in this file below.
 * var dataset = gcloud.datastore.dataset({ projectId: 'project-id' });
 * var Transaction = require('gcloud/lib/datastore/transaction');
 * var transaction = new Transaction(dataset, 'my-project-id');
 * transaction.id = '1234'; // Give the transaction an ID.
 */
/*
 * Handle logic for Datastore API operations.
 *
 * @constructor
 * @alias module:datastore/request
 * @mixin
 */
function DatastoreRequest() {}

/**
 * Retrieve the entities identified with the specified key(s) in the current
 * transaction. Get operations require a valid key to retrieve the
 * key-identified entity from Datastore.
 *
 * @resource [Datasets: lookup API Documentation]{@link https://cloud.google.com/datastore/docs/apis/v1beta2/datasets/lookup}
 *
 * @throws {Error} If at least one Key object is not provided.
 *
 * @param {Key|Key[]} keys - Datastore key object(s).
 * @param {function} callback - The callback function.
 * @param {?error} callback.err - An error returned while making this request
 * @param {object|object[]} callback.entity - The entity object(s) which match
 *     the provided keys.
 *
 * @example
 * //-
 * // Get a single entity.
 * //-
 * var key = dataset.key(['Company', 123]);
 *
 * dataset.get(key, function(err, entity) {});
 *
 * //-
 * // Or, if you're using a transaction object.
 * //-
 *
 * transaction.get(key, function(err, entity) {});
 *
 * //-
 * // Get multiple entities at once with a callback.
 * //-
 * var keys = [
 *   dataset.key(['Company', 123]),
 *   dataset.key(['Product', 'Computer'])
 * ];
 *
 * dataset.get(keys, function(err, entities) {});
 *
 * //-
 * // Or, get the entities as a readable object stream.
 * //-
 * dataset.get(keys)
 *   .on('error', function(err) {})
 *   .on('data', function(entity) {
 *     // entity is an entity object.
 *   })
 *   .on('end', function() {
 *     // All entities retrieved.
 *   });
 *
 * //-
 * // Here's how you would update the value of an entity with the help of the
 * // `save` method.
 * //-
 * dataset.get(key, function(err, entity) {
 *   if (err) {
 *     // Error handling omitted.
 *   }
 *
 *   entity.data.newValue = true;
 *   dataset.save(entity, function(err) {});
 * });
 */
DatastoreRequest.prototype.get = function(keys, callback) {
  if (is.fn(callback)) {
    // Run this method in stream mode and send the results back to the callback.
    this.get(keys)
      .on('error', callback)
      .pipe(concat(function(results) {
        var isSingleLookup = !is.array(keys);
        callback(null, isSingleLookup ? results[0] : results);
      }));
    return;
  }

  keys = arrify(keys).map(entity.keyToKeyProto);

  if (keys.length === 0) {
    throw new Error('At least one Key object is required.');
  }

  var self = this;
  var stream = through.obj();

  function onApiResponse(err, resp) {
    if (err) {
      stream.destroy(err);
      return;
    }

    var entities = entity.formatArray(resp.found);
    var nextKeys = (resp.deferred || []).map(entity.keyFromKeyProto);

    split(entities, stream, function(streamEnded) {
      if (streamEnded) {
        return;
      }

      if (nextKeys.length > 0) {
        self.get(nextKeys, onApiResponse);
        return;
      }

      stream.push(null);
    });
  }

  this.makeReq_('lookup', { key: keys }, onApiResponse);

  return stream;
};

/**
 * Maps to {module:datastore/dataset#save}, forcing the method to be `insert`.
 */
DatastoreRequest.prototype.insert = function(entities, callback) {
  entities = arrify(entities).map(propAssign('method', 'insert'));
  this.save(entities, callback);
};

/**
 * Insert or update the specified object(s). If a key is incomplete, its
 * associated object is inserted and the original Key object is updated to
 * contain the generated ID.
 *
 * This method will determine the correct Datastore method to execute (`upsert`,
 * `insert`, `update`, and `insertAutoId`) by using the key(s) provided. For
 * example, if you provide an incomplete key (one without an ID), the request
 * will create a new entity and have its ID automatically assigned. If you
 * provide a complete key, the entity will be updated with the data specified.
 *
 * By default, all properties are indexed. To prevent a property from being
 * included in *all* indexes, you must supply an entity's `data` property as an
 * array. See below for an example.
 *
 * @resource [Datasets: commit API Documentation]{@link https://cloud.google.com/datastore/docs/apis/v1beta2/datasets/commit}
 *
 * @borrows {module:datastore/transaction#save} as save
 *
 * @throws {Error} If an unrecognized method is provided.
 *
 * @param {object|object[]} entities - Datastore key object(s).
 * @param {Key} entities.key - Datastore key object.
 * @param {string=} entities.method - Optional method to explicity use for save.
 *     The choices include 'insert', 'update', 'upsert' and 'insert_auto_id'.
 * @param {object|object[]} entities.data - Data to save with the provided key.
 *     If you provide an array of objects, you must use the explicit syntax:
 *     `name` for the name of the property and `value` for its value. You may
 *     also specify an `excludeFromIndexes` property, set to `true` or `false`.
 * @param {function} callback - The callback function.
 * @param {?error} callback.err - An error returned while making this request
 * @param {object} callback.apiResponse - The full API response.
 *
 * @example
 * //-
 * // Save a single entity.
 * //
 * // Notice that we are providing an incomplete key. After saving, the original
 * // Key object used to save will be updated to contain the path with its
 * // generated ID.
 * //-
 * var key = dataset.key('Company');
 *
 * dataset.save({
 *   key: key,
 *   data: {
 *     rating: '10'
 *   }
 * }, function(err) {
 *   console.log(key.path); // [ 'Company', 5669468231434240 ]
 *   console.log(key.namespace); // undefined
 * });
 *
 * //-
 * // Save a single entity using a provided name instead of auto-generated ID.
 * //
 * // Here we are providing a key with name instead of an ID. After saving, the
 * // original Key object used to save will be updated to contain the path with
 * // the name instead of a generated ID.
 * //-
 * var key = dataset.key(['Company', 'donutshack']);
 *
 * dataset.save({
 *   key: key,
 *   data: {
 *     name: 'DonutShack',
 *     rating: 8
 *   }
 * }, function(err) {
 *   console.log(key.path); // ['Company', 'donutshack']
 *   console.log(key.namespace); // undefined
 * });
 *
 * //-
 * // Save a single entity with a provided namespace. Namespaces allow for
 * // multitenancy. To read more about this, see
 * // [the Datastore docs on key concepts](https://goo.gl/M1LUAu).
 * //
 * // Here we are providing a key with namespace.
 * //-
 * var key = dataset.key({
 *   namespace: 'my-namespace',
 *   path: ['Company', 'donutshack']
 * });
 *
 * dataset.save({
 *   key: key,
 *   data: {
 *     name: 'DonutShack',
 *     rating: 8
 *   }
 * }, function(err) {
 *   console.log(key.path); // ['Company', 'donutshack']
 *   console.log(key.namespace); // 'my-namespace'
 * });
 *
 * //-
 * // Save different types of data, including ints, doubles, dates, booleans,
 * // blobs, and lists.
 * //
 * // Notice that we are providing an incomplete key. After saving, the original
 * // Key object used to save will be updated to contain the path with its
 * // generated ID.
 * //-
 * var key = dataset.key('Company');
 *
 * dataset.save({
 *   key: key,
 *   data: {
 *     name: 'DonutShack', // strings
 *     rating: gcloud.datastore.int(8), // ints
 *     worth: gcloud.datastore.double(123456.78), // doubles
 *     numDonutsServed: 45, // detect number type (int or double)
 *     founded: new Date('Tue May 12 2015 15:30:00 GMT-0400 (EDT)'), // dates
 *     isStartup: true, // booleans
 *     donutEmoji: new Buffer('\uD83C\uDF69'), // buffers
 *     keywords: [ 'donut', 'coffee', 'yum' ] // lists of objects
 *   }
 * }, function(err) {});
 *
 * //-
 * // To specify an `excludeFromIndexes` value for a Datastore entity, pass in
 * // an array for the key's data. The above example would then look like:
 * //-
 * dataset.save({
 *   key: dataset.key('Company'),
 *   data: [
 *     {
 *       name: 'rating',
 *       value: '10',
 *       excludeFromIndexes: false
 *     }
 *   ]
 * }, function(err) {});
 *
 * //-
 * // Save multiple entities at once.
 * //-
 * var companyKey = dataset.key(['Company', 123]);
 * var productKey = dataset.key(['Product', 'Computer']);
 *
 * dataset.save([
 *   {
 *     key: companyKey,
 *     data: {
 *       HQ: 'Dallas, TX'
 *     }
 *   },
 *   {
 *     key: productKey,
 *     data: {
 *       vendor: 'Dell'
 *     }
 *   }
 * ], function(err) {});
 *
 * //-
 * // Explicitly attempt to 'insert' a specific entity.
 * //-
 * var userKey = dataset.key(['User', 'chilts']);
 *
 * dataset.save([
 *   {
 *     key: userKey,
 *     method: 'insert', // force the method to 'insert'
 *     data: {
 *       fullName: 'Andrew Chilton'
 *     }
 *   }
 * ], function(err, apiResponse) {});
 */
DatastoreRequest.prototype.save = function(entities, callback) {
  entities = arrify(entities);

  var insertIndexes = [];

  var mutation = {
    insert: [],
    update: [],
    upsert: [],
    insert_auto_id: []
  };

  // Iterate over the entity objects, build a proto from all keys and values,
  // then place in the correct mutation array (insert, update, etc).
  entities.forEach(function(entityObject, index) {
    entityObject = extend(true, {}, entityObject);

    var entityProto = {};
    var method = entityObject.method;

    if (is.array(entityObject.data)) {
      entityProto.property = entityObject.data.map(function(data) {
        data.value = entity.valueToProperty(data.value);

        if (is.boolean(data.excludeFromIndexes)) {
          var indexed = !data.excludeFromIndexes;

          if (is.array(data.value.list_value)) {
            data.value.list_value =
              data.value.list_value.map(propAssign('indexed', indexed));
          } else {
            data.value.indexed = indexed;
          }

          delete data.excludeFromIndexes;
        }

        return data;
      });
    } else {
      entityProto = entity.entityToEntityProto(entityObject.data);
    }

    entityProto.key = entity.keyToKeyProto(entityObject.key);

    if (method) {
      if (mutation[method]) {
        mutation[method].push(entityProto);

        if (method === 'insert_auto_id') {
          insertIndexes.push(index);
        }
      } else {
        throw new Error('Method ' + method + ' not recognized.');
      }
    } else {
      if (entity.isKeyComplete(entityObject.key)) {
        mutation.upsert.push(entityProto);
      } else {
        insertIndexes.push(index);
        mutation.insert_auto_id.push(entityProto);
      }
    }
  });

  var req = {
    mutation: mutation
  };

  if (this.id) {
    this.requests_.push(req);
    this.requestCallbacks_.push(onCommit);
    return;
  }

  this.makeReq_('commit', req, onCommit);

  function onCommit(err, resp) {
    if (err || !resp) {
      callback(err, resp);
      return;
    }

    var autoInserted = (resp.mutation_result.insert_auto_id_key || []);
    autoInserted.forEach(function(key, index) {
      var id = entity.keyFromKeyProto(key).id;
      entities[insertIndexes[index]].key.id = id;
    });

    callback(null, resp);
  }
};

/**
 * Delete all entities identified with the specified key(s).
 *
 * @resource [Datasets: commit API Documentation]{@link https://cloud.google.com/datastore/docs/apis/v1beta2/datasets/commit#mutation.delete}
 *
 * @param {Key|Key[]} key - Datastore key object(s).
 * @param {function} callback - The callback function.
 * @param {?error} callback.err - An error returned while making this request
 * @param {object} callback.apiResponse - The full API response.
 *
 * @example
 * dataset.delete(dataset.key(['Company', 123]), function(err, apiResp) {});
 *
 * //-
 * // Or, if you're using a transaction object.
 * //-
 *
 * transaction.delete(dataset.key(['Company', 123]), function(err, apiResp) {});
 *
 * //-
 * // Delete multiple entities at once.
 * //-
 * dataset.delete([
 *   dataset.key(['Company', 123]),
 *   dataset.key(['Product', 'Computer'])
 * ], function(err, apiResponse) {});
 */
DatastoreRequest.prototype.delete = function(keys, callback) {
  callback = callback || util.noop;

  var req = {
    mutation: {
      delete: arrify(keys).map(entity.keyToKeyProto)
    }
  };

  if (this.id) {
    this.requests_.push(req);
    return;
  }

  this.makeReq_('commit', req, callback);
};

/**
 * Datastore allows you to query entities by kind, filter them by property
 * filters, and sort them by a property name. Projection and pagination are also
 * supported.
 *
 * If you provide a callback, the query is run, and the results are returned as
 * the second argument to your callback. A third argument may also exist, which
 * is a query object that uses the end cursor from the previous query as the
 * starting cursor for the next query. You can pass that object back to this
 * method to see if more results exist.
 *
 * You may also omit the callback to this function to trigger streaming mode.
 *
 * See below for examples of both approaches.
 *
 * @resource [Datasets: runQuery API Documentation]{@link https://cloud.google.com/datastore/docs/apis/v1beta2/datasets/runQuery}
 *
 * @param {module:datastore/query} q - Query object.
 * @param {function=} callback - The callback function. If omitted, a readable
 *     stream instance is returned.
 * @param {?error} callback.err - An error returned while making this request
 *     (may be null).
<<<<<<< HEAD
 * @param {module:datastore/entity[]} callback.entities -  A list of entity objects which match
 *     the provided keys.
=======
 * @param {module:datastore/entity[]} callback.entities - A list of Entities
>>>>>>> 82094c52
 * @param {?module:datastore/query} callback.nextQuery - If present, run another
 *     query with this object to check for more results.
 * @param {object} callback.apiResponse - The full API response.
 *
 * @example
 * //-
 * // Where you see `transaction`, assume this is the context that's relevant to
 * // your use, whether that be a Dataset or a Transaction object.
 * //-
 * var query = dataset.createQuery('Lion');
 *
 * dataset.runQuery(query, function(err, entities) {});
 *
 * //-
 * // Or, if you're using a transaction object.
 * //-
 *
 * transaction.runQuery(query, function(err, entities) {});
 *
 * //-
 * // To control how many API requests are made and page through the results
 * // manually, call `autoPaginate(false)` on your query.
 * //-
 * var manualPageQuery = dataset.createQuery('Lion').autoPaginate(false);
 *
 * var callback = function(err, entities, nextQuery, apiResponse) {
 *   if (nextQuery) {
 *     // More results might exist.
 *     transaction.runQuery(nextQuery, callback);
 *   }
 * };
 *
 * dataset.runQuery(manualPageQuery, callback);
 *
 * //-
 * // If you omit the callback, runQuery will automatically call subsequent
 * // queries until no results remain. Entity objects will be pushed as they are
 * // found.
 * //-
 * dataset.runQuery(query)
 *   .on('error', console.error)
 *   .on('data', function (entity) {})
 *   .on('end', function() {
 *     // All entities retrieved.
 *   });
 *
 * //-
 * // A keys-only query returns just the keys of the result entities instead of
 * // the entities themselves, at lower latency and cost.
 * //-
 * var keysOnlyQuery = dataset.createQuery('Lion').select('__key__');
 *
 * dataset.runQuery(keysOnlyQuery, function(err, entities) {
 *   // entities[].key = Key object
 *   // entities[].data = Empty object
 * });
 */
DatastoreRequest.prototype.runQuery = function(query, callback) {
  var req = {
    read_options: {},
    query: entity.queryToQueryProto(query)
  };

  if (query.namespace) {
    req.partition_id = {
      namespace: query.namespace
    };
  }

  this.makeReq_('runQuery', req, function(err, resp) {
    if (err) {
      callback(err, null, null, resp);
      return;
    }

    var entities = entity.formatArray(resp.batch.entity_result);
    var nextQuery = null;

    if (resp.batch.end_cursor && entities.length > 0) {
      var endCursor = resp.batch.end_cursor.toBase64();

      nextQuery = extend(true, new Query(), query);
      nextQuery.start(endCursor).offset(0);
    }

    callback(null, entities, nextQuery, resp);
  });
};

/**
 * Generate IDs without creating entities.
 *
 * @resource [Datasets: allocateIds API Documentation]{@link https://cloud.google.com/datastore/docs/apis/v1beta2/datasets/allocateIds}
 *
 * @param {Key} incompleteKey - The key object to complete.
 * @param {number} n - How many IDs to generate.
 * @param {function} callback - The callback function.
 * @param {?error} callback.err - An error returned while making this request
 * @param {array} callback.keys - The generated IDs
 * @param {object} callback.apiResponse - The full API response.
 *
 * @example
 * var incompleteKey = dataset.key(['Company']);
 *
 * // The following call will create 100 new IDs from the Company kind, which
 * // exists under the default namespace.
 * dataset.allocateIds(incompleteKey, 100, function(err, keys) {});
 *
 * //-
 * // Or, if you're using a transaction object.
 * //-
 *
 * transaction.allocateIds(incompleteKey, 100, function(err, keys) {});
 *
 * // You may prefer to create IDs from a non-default namespace by providing an
 * // incomplete key with a namespace. Similar to the previous example, the call
 * // below will create 100 new IDs, but from the Company kind that exists under
 * // the "ns-test" namespace.
 * var incompleteKey = dataset.key({
 *   namespace: 'ns-test',
 *   path: ['Company']
 * });
 * var callback = function(err, keys, apiResponse) {};
 * dataset.allocateIds(incompleteKey, 100, callback);
 */
DatastoreRequest.prototype.allocateIds = function(incompleteKey, n, callback) {
  if (entity.isKeyComplete(incompleteKey)) {
    throw new Error('An incomplete key should be provided.');
  }

  var incompleteKeys = [];
  for (var i = 0; i < n; i++) {
    incompleteKeys.push(entity.keyToKeyProto(incompleteKey));
  }

  var req = {
    key: incompleteKeys
  };

  this.makeReq_('allocateIds', req, function(err, resp) {
    if (err) {
      callback(err, null, resp);
      return;
    }

    var keys = (resp.key || []).map(entity.keyFromKeyProto);

    callback(null, keys, resp);
  });
};

/**
 * Maps to {module:datastore/dataset#save}, forcing the method to be `update`.
 */
DatastoreRequest.prototype.update = function(entities, callback) {
  entities = arrify(entities).map(propAssign('method', 'update'));
  this.save(entities, callback);
};

/**
 * Maps to {module:datastore/dataset#save}, forcing the method to be `upsert`.
 */
DatastoreRequest.prototype.upsert = function(entities, callback) {
  entities = arrify(entities).map(propAssign('method', 'upsert'));
  this.save(entities, callback);
};

/**
 * Make a request to the API endpoint. Properties to indicate a transactional or
 * non-transactional operation are added automatically.
 *
 * @param {string} method - Datastore action (allocateIds, commit, etc.).
 * @param {object=} body - Request configuration object.
 * @param {function} callback - The callback function.
 *
 * @private
 *
 * @example
 * var deleteRequest = {
 *   mutation: {
 *     delete: [] // datastore key objects.
 *   }
 * };
 *
 * var dataset = gcloud.datastore.dataset({ projectId: 'project-id' });
 * var callback = function(err, result, apiResponse) {};
 * var Transaction = require('gcloud/lib/datastore/transaction');
 * var transaction = new Transaction(dataset, 'my-project-id');
 * transaction.makeReq_('commit', deleteRequest, callback);
 */
DatastoreRequest.prototype.makeReq_ = function(method, body, callback) {
  // TODO: Handle non-HTTP 200 cases.
  if (!callback) {
    callback = body;
    body = {};
  }

  callback = callback || util.noop;

  // Set properties to indicate if we're in a transaction or not.
  if (method === 'commit') {
    if (this.id) {
      body.mode = MODE_TRANSACTIONAL;
      body.transaction = this.id;
    } else {
      body.mode = MODE_NON_TRANSACTIONAL;
    }
  }

  if (method === 'rollback') {
    body.transaction = this.id;
  }

  if (this.id && (method === 'lookup' || method === 'runQuery')) {
    body.read_options = body.read_options || {};
    body.read_options.transaction = this.id;
  }

  var pbKey = method[0].toUpperCase() + method.substr(1);
  var pbRequest = new pb[pbKey + 'Request'](body).toBuffer();
  var pbResponse = pb[pbKey + 'Response'];

  var reqOpts = {
    method: 'POST',
    uri: format('{apiEndpoint}/{path}/{datasetId}/{method}', {
      apiEndpoint: this.apiEndpoint,
      path: 'datastore/v1beta2/datasets',
      datasetId: this.datasetId,
      method: method
    }),
    body: is.empty(body) ? '' : pbRequest,
    encoding: null,
    headers: {
      'Content-Type': 'application/x-protobuf'
    }
  };

  this.makeAuthenticatedRequest_(reqOpts, {
    onAuthenticated: function(err, authenticatedReqOpts) {
      if (err) {
        callback(err, null);
        return;
      }

      request(authenticatedReqOpts, function(err, resp, body) {
        if (err) {
          callback(err, null);
          return;
        }

        var parsedResp = util.parseHttpRespMessage(resp);

        if (parsedResp.err) {
          callback(parsedResp.err, null, parsedResp.resp);
          return;
        }

        var parsedBody = util.parseHttpRespBody(pbResponse.decode(body));

        if (parsedBody.err) {
          callback(parsedBody.err, null, parsedResp.resp);
          return;
        }

        callback(null, parsedBody.body, resp);
      });
    }
  });
};

/*! Developer Documentation
 *
 * This method can be used with either a callback or as a readable object
 * stream. `streamRouter` is used to add this dual behavior.
 */
streamRouter.extend(DatastoreRequest, 'runQuery');

module.exports = DatastoreRequest;<|MERGE_RESOLUTION|>--- conflicted
+++ resolved
@@ -113,8 +113,8 @@
  * @param {Key|Key[]} keys - Datastore key object(s).
  * @param {function} callback - The callback function.
  * @param {?error} callback.err - An error returned while making this request
- * @param {object|object[]} callback.entity - The entity object(s) which match
- *     the provided keys.
+ * @param {module:datastore/entity|module:datastore/entity[]} callback.entity -
+ *     Will return either a single Entity or a list of Entities.
  *
  * @example
  * //-
@@ -552,12 +552,8 @@
  *     stream instance is returned.
  * @param {?error} callback.err - An error returned while making this request
  *     (may be null).
-<<<<<<< HEAD
  * @param {module:datastore/entity[]} callback.entities -  A list of entity objects which match
  *     the provided keys.
-=======
- * @param {module:datastore/entity[]} callback.entities - A list of Entities
->>>>>>> 82094c52
  * @param {?module:datastore/query} callback.nextQuery - If present, run another
  *     query with this object to check for more results.
  * @param {object} callback.apiResponse - The full API response.
@@ -782,10 +778,10 @@
 
   var reqOpts = {
     method: 'POST',
-    uri: format('{apiEndpoint}/{path}/{datasetId}/{method}', {
+    uri: format('{apiEndpoint}/{path}/{projectId}/{method}', {
       apiEndpoint: this.apiEndpoint,
       path: 'datastore/v1beta2/datasets',
-      datasetId: this.datasetId,
+      projectId: this.projectId,
       method: method
     }),
     body: is.empty(body) ? '' : pbRequest,
