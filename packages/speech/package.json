--- conflicted
+++ resolved
@@ -58,12 +58,8 @@
     "arguejs": "^0.2.3",
     "events-intercept": "^2.0.0",
     "extend": "^3.0.0",
-<<<<<<< HEAD
     "google-gax": "^0.6.0",
-    "google-proto-files": "^0.7.0",
-=======
     "google-proto-files": "^0.8.0",
->>>>>>> 25eab562
     "is": "^3.1.0",
     "modelo": "^4.2.0",
     "propprop": "^0.3.1",
