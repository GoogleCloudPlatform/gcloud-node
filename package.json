--- conflicted
+++ resolved
@@ -46,13 +46,8 @@
     "istanbul": "^0.3.0",
     "jshint": "^2.5.2",
     "mocha": "^1.21.3",
-<<<<<<< HEAD
-    "tmp": "0.0.24"
-=======
-    "sandboxed-module": "^1.0.1",
     "tmp": "0.0.24",
     "coveralls": "^2.11.1"
->>>>>>> c0ff71e0
   },
   "scripts": {
     "lint": "jshint lib/ regression/ test/",
