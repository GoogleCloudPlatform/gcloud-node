{
  "name": "@google-cloud/pubsub",
  "version": "0.8.1",
  "author": "Google Inc.",
  "description": "Cloud Pub/Sub Client Library for Node.js",
  "contributors": [
    {
      "name": "Burcu Dogan",
      "email": "jbd@google.com"
    },
    {
      "name": "Johan Euphrosine",
      "email": "proppy@google.com"
    },
    {
      "name": "Patrick Costello",
      "email": "pcostell@google.com"
    },
    {
      "name": "Ryan Seys",
      "email": "ryan@ryanseys.com"
    },
    {
      "name": "Silvano Luciani",
      "email": "silvano@google.com"
    },
    {
      "name": "Stephen Sawchuk",
      "email": "sawchuk@gmail.com"
    }
  ],
  "main": "./src/index.js",
  "files": [
    "src",
    "AUTHORS",
    "CONTRIBUTORS",
    "COPYING"
  ],
  "repository": "googlecloudplatform/google-cloud-node",
  "keywords": [
    "google apis client",
    "google api client",
    "google apis",
    "google api",
    "google",
    "google cloud platform",
    "google cloud",
    "cloud",
    "google pubsub",
    "pubsub"
  ],
  "dependencies": {
    "@google-cloud/common": "^0.12.0",
    "@google-cloud/common-grpc": "^0.1.1",
    "arrify": "^1.0.0",
    "extend": "^3.0.0",
    "google-gax": "^0.12.2",
<<<<<<< HEAD
    "google-proto-files": "^0.9.1",
=======
    "google-proto-files": "^0.10.0",
>>>>>>> d193dd5c
    "is": "^3.0.1",
    "lodash.merge": "^4.6.0",
    "lodash.union": "^4.6.0",
    "modelo": "^4.2.0",
    "propprop": "^0.3.0",
    "uuid": "^3.0.1"
  },
  "devDependencies": {
    "async": "^2.1.4",
    "mocha": "^3.0.1",
    "proxyquire": "^1.7.10"
  },
  "scripts": {
    "publish-module": "node ../../scripts/publish.js pubsub",
    "test": "mocha test/*.js",
    "system-test": "mocha system-test/*.js --no-timeouts --bail"
  },
  "license": "Apache-2.0",
  "engines": {
    "node": ">=0.12.0"
  }
}<|MERGE_RESOLUTION|>--- conflicted
+++ resolved
@@ -55,11 +55,7 @@
     "arrify": "^1.0.0",
     "extend": "^3.0.0",
     "google-gax": "^0.12.2",
-<<<<<<< HEAD
-    "google-proto-files": "^0.9.1",
-=======
     "google-proto-files": "^0.10.0",
->>>>>>> d193dd5c
     "is": "^3.0.1",
     "lodash.merge": "^4.6.0",
     "lodash.union": "^4.6.0",
